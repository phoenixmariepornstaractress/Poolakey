--- conflicted
+++ resolved
@@ -96,7 +96,6 @@
     private fun setGetSkuDetailClickListener() {
 
         getSkuDetailInAppButton.setOnClickListener {
-<<<<<<< HEAD
             onGetSkuDetailInAppClicked()
         }
 
@@ -107,8 +106,7 @@
 
     private fun onGetSkuDetailSubscriptionClicked() {
         if (paymentConnection.getState() == ConnectionState.Connected) {
-            payment.getSkuDetails(
-                purchaseType = PurchaseType.SUBSCRIPTION,
+            payment.getSubscriptionSkuDetails(
                 skuIds = listOf(skuValueInput.text.toString())
             ) {
                 getSkuDetailsSucceed {
@@ -116,28 +114,14 @@
                 }
                 getSkuDetailsFailed {
                     toast(R.string.general_query_get_sku_detail_failed_message)
-=======
-            if (paymentConnection.getState() == ConnectionState.Connected) {
-                payment.getInAppSkuDetails(
-                    skuIds = listOf(skuValueInput.text.toString())
-                ) {
-                    getSkuDetailsSucceed {
-                        toast(it.toString())
-                    }
-                    getSkuDetailsFailed {
-                        toast(R.string.general_query_get_sku_detail_failed_message)
-                    }
->>>>>>> f55d3588
-                }
-            }
-        }
-    }
-
-<<<<<<< HEAD
+                }
+            }
+        }
+    }
+
     private fun onGetSkuDetailInAppClicked() {
         if (paymentConnection.getState() == ConnectionState.Connected) {
-            payment.getSkuDetails(
-                purchaseType = PurchaseType.IN_APP,
+            payment.getInAppSkuDetails(
                 skuIds = listOf(skuValueInput.text.toString())
             ) {
                 getSkuDetailsSucceed {
@@ -145,19 +129,6 @@
                 }
                 getSkuDetailsFailed {
                     toast(R.string.general_query_get_sku_detail_failed_message)
-=======
-        getSkuDetailSubscriptionButton.setOnClickListener {
-            if (paymentConnection.getState() == ConnectionState.Connected) {
-                payment.getSubscriptionSkuDetails(
-                    skuIds = listOf(skuValueInput.text.toString())
-                ) {
-                    getSkuDetailsSucceed {
-                        toast(it.toString())
-                    }
-                    getSkuDetailsFailed {
-                        toast(R.string.general_query_get_sku_detail_failed_message)
-                    }
->>>>>>> f55d3588
                 }
             }
         }
