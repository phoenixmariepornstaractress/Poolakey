--- conflicted
+++ resolved
@@ -45,14 +45,8 @@
         paymentConfiguration = config,
         queryFunction = queryFunction,
         backgroundThread = backgroundThread,
-<<<<<<< HEAD
-        purchaseFunction = purchaseFunction,
-        consumeFunction = consumeFunction,
-        queryFunction = queryFunction,
-        skuDetailFunction = getSkuFunction
-=======
+        skuDetailFunction = getSkuFunction,
         mainThread = mainThread
->>>>>>> e1ad963a
     )
 
     private val purchaseResultParser = PurchaseResultParser(rawDataToPurchaseInfo, purchaseVerifier)
